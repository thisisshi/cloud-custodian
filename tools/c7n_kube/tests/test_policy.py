--- conflicted
+++ resolved
@@ -155,9 +155,6 @@
         event = self.get_event('create_policyreport')
         result, resources = policy.push(event)
         self.assertEqual(result, 'deny')
-<<<<<<< HEAD
-        self.assertEqual(len(resources), 1)
-=======
         self.assertEqual(len(resources), 1)
 
     def test_validator_event_label(self):
@@ -313,5 +310,4 @@
         event = self.get_event('connect_pod_attach_options')
         result, resources = policy.push(event)
         self.assertEqual(len(resources), 1)
-        self.assertEqual(result, 'deny')
->>>>>>> f12d5aaa
+        self.assertEqual(result, 'deny')