--- conflicted
+++ resolved
@@ -159,7 +159,6 @@
         self.assertEqual(result, 'deny')
         self.assertEqual(len(resources), 1)
 
-<<<<<<< HEAD
     def test_validator_event_label(self):
         factory = self.replay_flight_data()
         policy = self.load_policy(
@@ -253,7 +252,7 @@
                 },
                 session_factory=factory,
             )
-=======
+
     def test_sub_resource_pod_exec(self):
         factory = self.replay_flight_data()
         policy = self.load_policy(
@@ -313,5 +312,4 @@
         event = self.get_event('connect_pod_attach_options')
         result, resources = policy.push(event)
         self.assertEqual(len(resources), 1)
-        self.assertEqual(result, 'deny')
->>>>>>> a5834424
+        self.assertEqual(result, 'deny')