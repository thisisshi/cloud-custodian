# Copyright 2017-2019 Capital One Services, LLC
#
# Licensed under the Apache License, Version 2.0 (the "License");
# you may not use this file except in compliance with the License.
# You may obtain a copy of the License at
#
# http://www.apache.org/licenses/LICENSE-2.0
#
# Unless required by applicable law or agreed to in writing, software
# distributed under the License is distributed on an "AS IS" BASIS,
# WITHOUT WARRANTIES OR CONDITIONS OF ANY KIND, either express or implied.
# See the License for the specific language governing permissions and
# limitations under the License.

import logging
import six

from c7n.actions import ActionRegistry
from c7n.exceptions import PolicyValidationError
from c7n.filters import FilterRegistry
from c7n.manager import ResourceManager
from c7n.query import sources
from c7n.utils import local_session

log = logging.getLogger('custodian.k8s.query')


class ResourceQuery(object):
    def __init__(self, session_factory):
        self.session_factory = session_factory

    def filter(self, resource_manager, **params):
        m = resource_manager.resource_type
        session = local_session(self.session_factory)
        client = session.client(m.group, m.version)

        enum_op, path, extra_args = m.enum_spec
        if extra_args:
            params.update(extra_args)
        return self._invoke_client_enum(client, enum_op, params, path)

    def _invoke_client_enum(self, client, enum_op, params, path):
        res = getattr(client, enum_op)(**params)
        if not isinstance(res, dict):
            res = res.to_dict()
        if path and path in res:
            res = res.get(path)
        return res


@sources.register('describe-kube')
class DescribeSource(object):
    def __init__(self, manager):
        self.manager = manager
        self.query = ResourceQuery(manager.session_factory)

    def get_resources(self, query):
        if query is None:
            query = {}
        return self.query.filter(self.manager, **query)

    def get_permissions(self):
        return ()

    def augment(self, resources):
        return resources


class QueryMeta(type):
    """metaclass to have consistent action/filter registry for new resources."""
    def __new__(cls, name, parents, attrs):
        if 'filter_registry' not in attrs:
            attrs['filter_registry'] = FilterRegistry(
                '%s.filters' % name.lower())
        if 'action_registry' not in attrs:
            attrs['action_registry'] = ActionRegistry(
                '%s.actions' % name.lower())

        return super(QueryMeta, cls).__new__(cls, name, parents, attrs)


@six.add_metaclass(QueryMeta)
class QueryResourceManager(ResourceManager):
    def __init__(self, data, options):
        super(QueryResourceManager, self).__init__(data, options)
        self.source = self.get_source(self.source_type)

    def get_permissions(self):
        return ()

    def get_source(self, source_type):
        return sources.get(source_type)(self)

    def get_client(self):
        client = local_session(self.session_factory).client(
            self.resource_type.group,
            self.resource_type.version)
        return client

    def get_model(self):
        return self.resource_type

    def get_cache_key(self, query):
        return {'source_type': self.source_type, 'query': query}

    @property
    def source_type(self):
        return self.data.get('source', 'describe-kube')

    def get_resource_query(self):
        if 'query' in self.data:
            return {'filter': self.data.get('query')}

    def resources(self, query=None):
        q = query or self.get_resource_query()
        key = self.get_cache_key(q)
        resources = self.augment(self.source.get_resources(q))
        self._cache.save(key, resources)
        return self.filter_resources(resources)

    def augment(self, resources):
        return resources


@six.add_metaclass(QueryMeta)
class CustomResourceQueryManager(QueryResourceManager):
    def get_resource_query(self):
        custom_resource = self.data['query'][0]
        return {
            'version': custom_resource['version'],
            'group': custom_resource['group'],
            'plural': custom_resource['plural']
        }

    def validate(self):
        required_keys = set(['group', 'version', 'plural'])
        if 'query' not in self.data:
            raise PolicyValidationError(
                "Custom resources require query in policy with only " +
                "group, version, and plural attributes")
        if set(list(self.data.get('query', [])[0].keys())) != required_keys:
            raise PolicyValidationError(
                "Custom resources require query in policy with only " +
                "group, version, and plural attributes")
        return self


class TypeMeta(type):
    def __repr__(cls):
        return "<TypeInfo group:%s version:%s>" % (
            cls.group,
            cls.version)


@six.add_metaclass(TypeMeta)
class TypeInfo(object):
    group = None
    version = None
    enum_spec = ()
<<<<<<< HEAD
    namespaced = True


@six.add_metaclass(TypeMeta)
class CustomTypeInfo(TypeInfo):
    group = 'CustomObjects'
    version = ''
    enum_spec = ('list_cluster_custom_object', 'items', None)
=======
    namespaced = True
>>>>>>> d5655151
<|MERGE_RESOLUTION|>--- conflicted
+++ resolved
@@ -157,7 +157,6 @@
     group = None
     version = None
     enum_spec = ()
-<<<<<<< HEAD
     namespaced = True
 
 
@@ -165,7 +164,4 @@
 class CustomTypeInfo(TypeInfo):
     group = 'CustomObjects'
     version = ''
-    enum_spec = ('list_cluster_custom_object', 'items', None)
-=======
-    namespaced = True
->>>>>>> d5655151
+    enum_spec = ('list_cluster_custom_object', 'items', None)