--- conflicted
+++ resolved
@@ -13,11 +13,7 @@
 ALLOWED_NOPERM = set((
     'or', 'and', 'not', 'value', 'reduce',
     'offhour', 'onhour', 'marked-for-op',
-<<<<<<< HEAD
-    'event', 'webhook', 'list-item'))
-=======
-    'event', 'webhook', 'missing'))
->>>>>>> f2325c24
+    'event', 'webhook', 'missing', 'list-item'))
 
 
 class ResourceMetaTest(BaseTest):
