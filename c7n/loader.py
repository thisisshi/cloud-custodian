# Copyright The Cloud Custodian Authors.
# SPDX-License-Identifier: Apache-2.0

try:
    from functools import lru_cache
except ImportError:
    from backports.functools_lru_cache import lru_cache

import logging
import re
import os

from c7n.exceptions import PolicyValidationError
from c7n.policy import PolicyCollection
from c7n.resources import load_resources
try:
    from c7n import schema
except ImportError:
    # serverless execution doesn't use jsonschema
    schema = None
from c7n.structure import StructureParser
from c7n.utils import load_file


log = logging.getLogger('custodian.loader')


class SchemaValidator:

    def __init__(self):
        # mostly useful for interactive debugging
        self.schema = None
        self.validator = None

    def validate(self, policy_data, resource_types=None):
        # before calling validate, gen_schema needs to be invoked
        # with the qualified resource types in policy_data.
        if resource_types is None:
            resource_types = StructureParser().get_resource_types(policy_data)
        self.gen_schema(tuple(sorted(resource_types)))
        errors = self._validate(policy_data)
        return errors or []

    def _validate(self, policy_data):
        errors = list(self.validator.iter_errors(policy_data))
        if not errors:
            return schema.check_unique(policy_data) or []
        try:
            resp = schema.policy_error_scope(
                schema.specific_error(errors[0]), policy_data)
            name = isinstance(
                errors[0].instance,
                dict) and errors[0].instance.get(
                    'name',
                    'unknown') or 'unknown'
            return [resp, name]
        except Exception:
            logging.exception(
                "schema-validator: specific_error failed, traceback, followed by fallback")

        return list(filter(None, [
            errors[0],
            schema.best_match(self.validator.iter_errors(policy_data)),
        ]))

    def gen_schema(self, resource_types):
        self.validator = v = self._gen_schema(resource_types)
        # alias for debugging
        self.schema = v.schema
        return self.validator

    @lru_cache(maxsize=32)
    def _gen_schema(self, resource_types):
        if schema is None:
            raise RuntimeError("missing jsonschema dependency")
        rt_schema = schema.generate(resource_types)
        schema.JsonSchemaValidator.check_schema(rt_schema)
        return schema.JsonSchemaValidator(rt_schema)


class PolicyLoader:

    default_schema_validate = bool(schema)
    default_schema_class = SchemaValidator
    collection_class = PolicyCollection

    def __init__(self, config):
        self.policy_config = config
        self.validator = SchemaValidator()
        self.structure = StructureParser()
        self.seen_types = set()

    def load_file(self, file_path, format=None):
        # should we do os.path.expanduser here?
        if not os.path.exists(file_path):
            raise IOError("Invalid path for config %r" % file_path)
        policy_data = load_file(file_path, format=format)
        return self.load_data(policy_data, file_path)

    def _handle_missing_resources(self, policy_data, missing):
        # for an invalid resource type catch and try to associate
        # it to the policy by name.
        for p in policy_data.get('policies', ()):
            pr = p['resource']
            if '.' not in pr:
                pr = "aws.%s" % pr
            if pr in missing:
                raise PolicyValidationError(
                    "Policy:%s references an unknown resource:%s" % (
                        p['name'], p['resource']))

    def load_data(self, policy_data, file_uri, validate=None,
                  session_factory=None, config=None):
        self.structure.validate(policy_data)

        # Use passed in policy exec configuration or default on loader
        config = config or self.policy_config

        # track policy resource types and only load if needed.
        rtypes = set(self.structure.get_resource_types(policy_data))

        missing = load_resources(list(rtypes))
        if missing:
            self._handle_missing_resources(policy_data, missing)

        if schema and (validate is not False or (
                validate is None and
                self.default_schema_validate)):
            errors = self.validator.validate(policy_data, tuple(rtypes))
            if errors:
                raise PolicyValidationError(
                    "Failed to validate policy %s\n %s\n" % (
                        errors[1], errors[0]))

        collection = self.collection_class.from_data(
            policy_data, config, session_factory)

        # non schema validation of policies isnt optional its
        # become a lazy initialization point for resources.
        #
        # it would be good to review where we do validation
        # as we also have to do after provider policy
        # initialization due to the region expansion.
        #
        # ie we should defer this to callers
        # [p.validate() for p in collection]
        return collection


class SourceLocator:
    def __init__(self, filename):
        self.filename = filename
        self.policies = None

    def find(self, name):
        """Find returns the file and line number for the policy."""
        if self.policies is None:
            self.load_file()
        line = self.policies.get(name, None)
        if line is None:
            return ""
        filename = os.path.basename(self.filename)
        return f"{filename}:{line}"

    def load_file(self):
        self.policies = {}
        r = re.compile(r'^\s+(-\s+)?name: ([\w-]+)\s*$')
        with open(self.filename) as f:
            for i, line in enumerate(f, 1):
                m = r.search(line)
                if m:
                    self.policies[m.group(2)] = i


class DirectoryLoader(PolicyLoader):
    def load_directory(self, directory):

        structure = StructureParser()

        def _validate(data):
            errors = []
            try:
                structure.validate(data)
            except PolicyValidationError as e:
                log.error("Configuration invalid: {}".format(data))
                log.error("%s" % e)
                errors.append(e)
            load_resources(structure.get_resource_types(data))
            schm = schema.generate()
            errors += schema.validate(data, schm)
            return errors

        def _load(directory, raw_policies, errors):
            raw_policies = []
            for root, dirs, files in os.walk(directory, topdown=False):
                for name in files:
<<<<<<< HEAD
                    fmt = name.split('.', 1)[-1]
=======
                    fmt = name.rsplit('.', 1)[-1]
>>>>>>> 7fcd83f3
                    if fmt in ('yaml', 'yml', 'json',):
                        data = load_file(f"{root}/{name}")
                        errors.extend(_validate(data))
                        raw_policies.append(data)
                for name in dirs:
                    _load(os.path.abspath(name), raw_policies, errors)
            return raw_policies, errors

        loaded, errors = _load(directory, [], [])

        if errors:
            raise PolicyValidationError(errors)

        policies = []
        for p in loaded:
            if not p.get('policies'):
                continue
            policies.extend(p['policies'])

        names = []
        for p in policies:
            if p['name'] in names:
                raise PolicyValidationError(
                    f"Duplicate Key Error: policy:{p['name']} already exists")
            else:
                names.append(p['name'])

        return self.load_data({'policies': policies}, directory)<|MERGE_RESOLUTION|>--- conflicted
+++ resolved
@@ -194,11 +194,7 @@
             raw_policies = []
             for root, dirs, files in os.walk(directory, topdown=False):
                 for name in files:
-<<<<<<< HEAD
-                    fmt = name.split('.', 1)[-1]
-=======
                     fmt = name.rsplit('.', 1)[-1]
->>>>>>> 7fcd83f3
                     if fmt in ('yaml', 'yml', 'json',):
                         data = load_file(f"{root}/{name}")
                         errors.extend(_validate(data))
