--- conflicted
+++ resolved
@@ -280,8 +280,6 @@
 
         batch_size = self.data.get('batch_size', self.batch_size)
 
-        id_key = self.manager.get_model().id
-
         with self.executor_factory(max_workers=self.concurrency) as w:
             futures = {}
             for resource_set in utils.chunks(resources, size=batch_size):
@@ -324,8 +322,6 @@
         tags = self.data.get('tags', [DEFAULT_TAG])
         batch_size = self.data.get('batch_size', self.batch_size)
 
-        id_key = self.manager.get_model().id
-
         with self.executor_factory(max_workers=self.concurrency) as w:
             futures = {}
             for resource_set in utils.chunks(resources, size=batch_size):
@@ -340,11 +336,7 @@
                     self.log.error(
                         "Exception removing tags: %s on resources:%s \n %s" % (
                             tags,
-<<<<<<< HEAD
-                            ", ".join([r[id_key] for r in resource_set]),
-=======
                             ", ".join([r[self.id_key] for r in resource_set]),
->>>>>>> 3b230ad9
                             f.exception()))
 
     def process_resource_set(self, vol_set, tag_keys):
