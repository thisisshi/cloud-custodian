# Dockerfiles are generated from tools/dev/dockerpkg.py

FROM debian:10-slim as build-env

<<<<<<< HEAD
ARG POETRY_VERSION="1.1.15"
=======
ARG POETRY_VERSION="1.2.1"
>>>>>>> 25f85cfc

# pre-requisite distro deps, and build env setup
RUN adduser --disabled-login --gecos "" custodian
RUN apt-get --yes update
RUN apt-get --yes install --no-install-recommends build-essential curl python3-venv python3-dev
RUN python3 -m venv /usr/local
<<<<<<< HEAD
RUN curl -sSL https://raw.githubusercontent.com/python-poetry/install.python-poetry.org/main/install-poetry.py | python3 - -y --version ${POETRY_VERSION}
ENV PATH="/root/.local/bin:$PATH"
=======
RUN curl -sSL https://install.python-poetry.org | python3 - -y --version ${POETRY_VERSION}
ARG PATH="/root/.local/bin:$PATH"
>>>>>>> 25f85cfc
WORKDIR /src

# Add core & aws packages
ADD pyproject.toml poetry.lock README.md /src/
ADD c7n /src/c7n/
RUN . /usr/local/bin/activate && pip install -U pip
RUN . /usr/local/bin/activate && poetry install --no-dev
RUN . /usr/local/bin/activate && pip install -q wheel &&       pip install -U pip
RUN . /usr/local/bin/activate && pip install -q aws-xray-sdk psutil jsonpatch

# Add provider packages
ADD tools/c7n_gcp /src/tools/c7n_gcp
RUN rm -R tools/c7n_gcp/tests
ADD tools/c7n_azure /src/tools/c7n_azure
RUN rm -R tools/c7n_azure/tests_azure
ADD tools/c7n_kube /src/tools/c7n_kube
RUN rm -R tools/c7n_kube/tests
ADD tools/c7n_openstack /src/tools/c7n_openstack
RUN rm -R tools/c7n_openstack/tests
ADD tools/c7n_tencentcloud /src/tools/c7n_tencentcloud
RUN rm -R tools/c7n_tencentcloud/tests

# Install requested providers
ARG providers="gcp kube openstack tencentcloud azure"
RUN . /usr/local/bin/activate && \
    for pkg in $providers; do cd tools/c7n_$pkg && \
    poetry install && cd ../../; done

RUN mkdir /output

# Install c7n-mailer
ADD tools/c7n_mailer /src/tools/c7n_mailer
RUN . /usr/local/bin/activate && cd tools/c7n_mailer && poetry install


FROM gcr.io/distroless/python3-debian10

LABEL name="mailer" \
      repository="http://github.com/cloud-custodian/cloud-custodian"

COPY --from=build-env /src /src
COPY --from=build-env /usr/local /usr/local
COPY --from=build-env /etc/passwd /etc/passwd
COPY --from=build-env /etc/group /etc/group
COPY --chown=custodian:custodian --from=build-env /output /output
COPY --chown=custodian:custodian --from=build-env /home/custodian /home/custodian

USER custodian
WORKDIR /home/custodian
ENV LC_ALL="C.UTF-8" LANG="C.UTF-8"
VOLUME ["/home/custodian"]
ENTRYPOINT ["/usr/local/bin/c7n-mailer"]
CMD ["--help"]<|MERGE_RESOLUTION|>--- conflicted
+++ resolved
@@ -2,24 +2,15 @@
 
 FROM debian:10-slim as build-env
 
-<<<<<<< HEAD
-ARG POETRY_VERSION="1.1.15"
-=======
 ARG POETRY_VERSION="1.2.1"
->>>>>>> 25f85cfc
 
 # pre-requisite distro deps, and build env setup
 RUN adduser --disabled-login --gecos "" custodian
 RUN apt-get --yes update
 RUN apt-get --yes install --no-install-recommends build-essential curl python3-venv python3-dev
 RUN python3 -m venv /usr/local
-<<<<<<< HEAD
-RUN curl -sSL https://raw.githubusercontent.com/python-poetry/install.python-poetry.org/main/install-poetry.py | python3 - -y --version ${POETRY_VERSION}
-ENV PATH="/root/.local/bin:$PATH"
-=======
 RUN curl -sSL https://install.python-poetry.org | python3 - -y --version ${POETRY_VERSION}
 ARG PATH="/root/.local/bin:$PATH"
->>>>>>> 25f85cfc
 WORKDIR /src
 
 # Add core & aws packages
